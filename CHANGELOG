--- conflicted
+++ resolved
@@ -3,12 +3,9 @@
   RECENT
   - Added commenting to append comment to a property.
     Comments are displayed by default in pretty but not compact mode.
-<<<<<<< HEAD
   - Added 'important' to append !important to values.
-=======
   - Update eachLine and hanging to work as spec (for textIndent).
   - Rename (internal) intersperse function to intercalate.
->>>>>>> 28d1fd19
 
   0.10 -> 0.10.1
   - Expose a render function for single selectors.
