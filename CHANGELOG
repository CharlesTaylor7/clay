--- conflicted
+++ resolved
@@ -3,13 +3,10 @@
   RECENT
   - Added commenting to append comment to a property.
     Comments are displayed by default in pretty but not compact mode.
-<<<<<<< HEAD
   - Rewrite boxShadow functionality with BoxShadow newtype for arguments.
-=======
   - Added 'important' to append !important to values.
   - Update eachLine and hanging to work as spec (for textIndent).
   - Rename (internal) intersperse function to intercalate.
->>>>>>> 72667fb5
 
   0.10 -> 0.10.1
   - Expose a render function for single selectors.
