--- conflicted
+++ resolved
@@ -36,14 +36,10 @@
                 withBanner "\n{\n  display : none /*  */;\n}\n\n"
         it "with ‘commenting’ produces no comment" $ do
             renderWith pretty [] ("test" `commenting` display displayNone) `shouldBe`
-<<<<<<< HEAD
                 withBanner "\n{\n  display : none /* test */;\n}\n\n\n"
     describe "!important" $ do
         it "renders !important" $ do
             renderWith compact [] (important $ background red) `shouldBe` "{background:#ff0000 !important}"
 
 withBanner :: Text -> Text
-withBanner = (<> "/* Generated with Clay, http://fvisser.nl/clay */")
-=======
-                withBanner "\n{\n  display : none /* test */;\n}\n\n"
->>>>>>> 28d1fd19
+withBanner = (<> "/* Generated with Clay, http://fvisser.nl/clay */")