{-# LANGUAGE OverloadedStrings, GeneralizedNewtypeDeriving #-}
module Clay.Property where

import Control.Arrow (second)
import Control.Monad.Writer
import Data.Fixed (Fixed, HasResolution (resolution), showFixed)
import Data.List (partition, sort)
import Data.List.NonEmpty (NonEmpty, toList)
import Data.Maybe
import Data.String
import Data.Text (Text, replace)

data Prefixed = Prefixed { unPrefixed :: [(Text, Text)] } | Plain { unPlain :: Text }
  deriving (Show, Eq)

instance IsString Prefixed where
  fromString s = Plain (fromString s)

instance Monoid Prefixed where
  mempty  = ""
  mappend = merge

merge :: Prefixed -> Prefixed -> Prefixed
merge (Plain    x ) (Plain    y ) = Plain (x <> y)
merge (Plain    x ) (Prefixed ys) = Prefixed (map (second (x <>)) ys)
merge (Prefixed xs) (Plain    y ) = Prefixed (map (second (<> y)) xs)
merge (Prefixed xs) (Prefixed ys) =
  let kys = map fst ys
      kxs = map fst xs
   in Prefixed $ zipWith (\(p, a) (_, b) -> (p, a <> b))
        (sort (fst (partition ((`elem` kys) . fst) xs)))
        (sort (fst (partition ((`elem` kxs) . fst) ys)))

plain :: Prefixed -> Text
plain (Prefixed xs) = "" `fromMaybe` lookup "" xs
plain (Plain    p ) = p

quote :: Text -> Text
quote t = "\"" <> replace "\"" "\\\"" t <> "\""

-------------------------------------------------------------------------------

newtype Key a = Key { unKeys :: Prefixed }
  deriving (Show, Monoid, IsString)

cast :: Key a -> Key ()
cast (Key k) = Key k

-------------------------------------------------------------------------------

newtype Value = Value { unValue :: Prefixed }
  deriving (Show, Monoid, IsString, Eq)

class Val a where
  value :: a -> Value

instance Val Text where
  value t = Value (Plain t)

newtype Literal = Literal Text
  deriving (Show, Monoid, IsString)

instance Val Literal where
  value (Literal t) = Value (Plain (quote t))

instance Val Integer where
  value = fromString . show

data E5 = E5
instance HasResolution E5 where resolution _ = 100000

instance Val Double where
  value = Value . Plain . cssDoubleText

cssDoubleText :: Double -> Text
cssDoubleText = fromString . showFixed' . realToFrac
    where
      showFixed' :: Fixed E5 -> String
      showFixed' = showFixed True

instance Val Value where
  value = id

instance Val a => Val (Maybe a) where
  value Nothing  = ""
  value (Just a) = value a

instance (Val a, Val b) => Val (a, b) where
  value (a, b) = value a <> " " <> value b

instance (Val a, Val b) => Val (Either a b) where
  value (Left  a) = value a
  value (Right a) = value a

instance Val a => Val [a] where
  value xs = intercalate "," (map value xs)

<<<<<<< HEAD
instance Val a => Val (NonEmpty a) where
  value = value . toList

intersperse :: Monoid a => a -> [a] -> a
intersperse _ []     = mempty
intersperse s (x:xs) = foldl (\a b -> a <> s <> b) x xs
=======
intercalate :: Monoid a => a -> [a] -> a
intercalate _ []     = mempty
intercalate s (x:xs) = foldl (\a b -> a <> s <> b) x xs
>>>>>>> 72667fb5

-------------------------------------------------------------------------------

noCommas :: Val a => [a] -> Value
noCommas xs = intercalate " " (map value xs)

infixr !

(!) :: a -> b -> (a, b)
(!) = (,)
<|MERGE_RESOLUTION|>--- conflicted
+++ resolved
@@ -95,18 +95,12 @@
 instance Val a => Val [a] where
   value xs = intercalate "," (map value xs)
 
-<<<<<<< HEAD
 instance Val a => Val (NonEmpty a) where
   value = value . toList
 
-intersperse :: Monoid a => a -> [a] -> a
-intersperse _ []     = mempty
-intersperse s (x:xs) = foldl (\a b -> a <> s <> b) x xs
-=======
 intercalate :: Monoid a => a -> [a] -> a
 intercalate _ []     = mempty
 intercalate s (x:xs) = foldl (\a b -> a <> s <> b) x xs
->>>>>>> 72667fb5
 
 -------------------------------------------------------------------------------
 
